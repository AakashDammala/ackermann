--- conflicted
+++ resolved
@@ -279,7 +279,6 @@
  */
 TEST(AckermannTest, NegativeVelocityClampedToMin) {
   AckermannConfig cfg{};
-<<<<<<< HEAD
   cfg.DriveWidth = 0.6;
   cfg.DriveLength = 1.0;
   cfg.WheelRadius = 0.15;
@@ -297,298 +296,6 @@
       (out.VelocityCommandApplied / cfg.WheelRadius) * RAD_TO_RPM;
   EXPECT_NEAR(out.WheelRpm[0], expected, 1e-3);
   EXPECT_TRUE(out.Clamped);
-}
-
-/* ----------------------- AckermannModel unit tests ----------------------- */
-
-/**
- * @test AccelerationTest
- * @brief Speed integrates with acceleration; heading remains zero for straight
- * steering.
- *
- * @details
- * \f$v_{k+1} = v_k + a\Delta t\f$; with \f$v_0=1.0\f$, \f$a=2.0\f$, \f$\Delta
- * t=0.2\f$, expected \f$v=1.4\f$.
- */
-TEST(AckermannModel, AccelerationTest) {
-  AckermannConfig cfg{};
-  cfg.DriveWidth = 0.5;
-  cfg.DriveLength = 1.2;
-  cfg.WheelRadius = 0.2;
-  cfg.VelocityLimits = {-5.0, 5.0};
-  cfg.SteeringLimits = {-1.0, 1.0};
-
-  AckermannState initial_state{};
-  initial_state.LongitudinalSpeed = 1.0;
-  initial_state.HeadingAngle = 0.0;
-  initial_state.SteeringAngle = 0.0;
-  double delta_time = 0.2;
-  AckermannModel model(cfg, initial_state, delta_time);
-
-  AckermannState updated_state = model.Update(2.0, 0.0);
-  double expected_speed = 1.0 + 2.0 * delta_time;
-  EXPECT_NEAR(updated_state.LongitudinalSpeed, expected_speed, 1e-6);
-  EXPECT_NEAR(updated_state.HeadingAngle, 0.0, 1e-6);
-  EXPECT_NEAR(updated_state.SteeringAngle, 0.0, 1e-6);
-}
-
-/**
- * @test StraightMotion
- * @brief State remains unchanged with zero acceleration and zero steering.
- */
-TEST(AckermannModel, StraightMotion) {
-  AckermannConfig cfg{};
-  cfg.DriveWidth = 0.5;
-  cfg.DriveLength = 1.2;
-  cfg.WheelRadius = 0.2;
-  cfg.VelocityLimits = {-5.0, 5.0};
-  cfg.SteeringLimits = {-1.0, 1.0};
-
-  AckermannState initial_state{};
-  initial_state.LongitudinalSpeed = 2.0;
-  initial_state.HeadingAngle = 0.0;
-  initial_state.SteeringAngle = 0.0;
-  double delta_time = 0.1;
-  AckermannModel model(cfg, initial_state, delta_time);
-  AckermannState updated_state = model.Update(0.0, 0.0);
-  EXPECT_NEAR(updated_state.LongitudinalSpeed, 2.0, 1e-6);
-  EXPECT_NEAR(updated_state.HeadingAngle, 0.0, 1e-6);
-  EXPECT_NEAR(updated_state.SteeringAngle, 0.0, 1e-6);
-}
-
-/**
- * @test TurningMotion
- * @brief Heading integrates according to bicycle model for non-zero steering.
- *
- * @details
- * \f$\psi_{k+1} = \psi_k + v\Delta t \tan(\delta)/L\f$.
- */
-TEST(AckermannModel, TurningMotion) {
-  AckermannConfig cfg{};
-  cfg.DriveWidth = 0.5;
-  cfg.DriveLength = 1.2;
-  cfg.WheelRadius = 0.2;
-  cfg.VelocityLimits = {-5.0, 5.0};
-  cfg.SteeringLimits = {-0.5, 0.5};
-
-  AckermannState initial_state{};
-  initial_state.LongitudinalSpeed = 3.0;
-  initial_state.HeadingAngle = 0.0;
-  initial_state.SteeringAngle = 0.0;
-  double delta_time = 0.1;
-  AckermannModel model(cfg, initial_state, delta_time);
-  double steering_angle = 0.3;
-  AckermannState updated_state = model.Update(0.0, steering_angle);
-
-  double expected_heading_change =
-      (3.0 * delta_time * std::tan(steering_angle)) / cfg.DriveLength;
-  EXPECT_NEAR(updated_state.LongitudinalSpeed, 3.0, 1e-6);
-  EXPECT_NEAR(updated_state.HeadingAngle, expected_heading_change, 1e-6);
-  EXPECT_NEAR(updated_state.SteeringAngle, steering_angle, 1e-6);
-}
-
-/**
- * @test WheelSpeedsAndSteeringAnglesForTurning
- * @brief Non-zero steering produces non-zero steering angles and non-equal
- * RPMs.
- */
-TEST(AckermannModel, WheelSpeedsAndSteeringAnglesForTurning) {
-  AckermannConfig cfg{};
-  cfg.DriveWidth = 0.5;
-  cfg.DriveLength = 1.2;
-  cfg.WheelRadius = 0.2;
-  cfg.VelocityLimits = {-5.0, 5.0};
-  cfg.SteeringLimits = {-0.5, 0.5};
-
-  AckermannState initial_state{};
-  initial_state.LongitudinalSpeed = 4.0;
-  initial_state.HeadingAngle = 0.0;
-  initial_state.SteeringAngle = 0.2;
-  double delta_time = 0.1;
-  AckermannModel model(cfg, initial_state, delta_time);
-  AckermannVehicleState vehicle_state = model.GetVehicleState();
-
-  for (int i = 0; i < 4; ++i)
-    EXPECT_GT(std::abs(vehicle_state.WheelRpm[i]), 0.0);
-  for (int i = 0; i < 2; ++i)
-    EXPECT_GT(std::abs(vehicle_state.WheelSteeringAngle[i]), 0.0);
-}
-
-/**
- * @test WheelSpeedsAndSteeringAnglesForStraight
- * @brief Straight steering yields equal RPMs and zero steering angles.
- */
-TEST(AckermannModel, WheelSpeedsAndSteeringAnglesForStraight) {
-  AckermannConfig cfg{};
-  cfg.DriveWidth = 0.5;
-  cfg.DriveLength = 1.2;
-  cfg.WheelRadius = 0.2;
-  cfg.VelocityLimits = {-5.0, 5.0};
-  cfg.SteeringLimits = {-0.5, 0.5};
-
-  AckermannState initial_state{};
-  initial_state.LongitudinalSpeed = 4.0;
-  initial_state.HeadingAngle = 0.0;
-  initial_state.SteeringAngle = 0.0;
-  double delta_time = 0.1;
-  AckermannModel model(cfg, initial_state, delta_time);
-  AckermannVehicleState vehicle_state = model.GetVehicleState();
-
-  EXPECT_NEAR(vehicle_state.WheelRpm[0], vehicle_state.WheelRpm[1], 1e-6);
-  EXPECT_NEAR(vehicle_state.WheelRpm[1], vehicle_state.WheelRpm[2], 1e-6);
-  EXPECT_NEAR(vehicle_state.WheelRpm[2], vehicle_state.WheelRpm[3], 1e-6);
-  EXPECT_NEAR(vehicle_state.WheelSteeringAngle[0], 0.0, 1e-6);
-  EXPECT_NEAR(vehicle_state.WheelSteeringAngle[1], 0.0, 1e-6);
-}
-
-/**
- * @test VelocityClamping
- * @brief Excess acceleration clamps speed to configured vmax.
- */
-TEST(AckermannModel, VelocityClamping) {
-  AckermannConfig cfg{};
-  cfg.DriveWidth = 0.5;
-  cfg.DriveLength = 1.2;
-  cfg.WheelRadius = 0.2;
-  cfg.VelocityLimits = {-2.0, 2.0};
-  cfg.SteeringLimits = {-0.5, 0.5};
-
-  AckermannState initial_state{};
-  initial_state.LongitudinalSpeed = 1.5;
-  initial_state.HeadingAngle = 0.0;
-  initial_state.SteeringAngle = 0.0;
-  double delta_time = 0.1;
-  AckermannModel model(cfg, initial_state, delta_time);
-
-  AckermannState updated_state = model.Update(10000.0, 0.0);
-  EXPECT_NEAR(updated_state.LongitudinalSpeed, 2.0, 1e-6);
-}
-
-/**
- * @test SteeringClamping
- * @brief Steering angle clamps to configured bounds.
- */
-TEST(AckermannModel, SteeringClamping) {
-  AckermannConfig cfg{};
-  cfg.DriveWidth = 0.5;
-  cfg.DriveLength = 1.2;
-  cfg.WheelRadius = 0.2;
-  cfg.VelocityLimits = {-5.0, 5.0};
-  cfg.SteeringLimits = {-0.3, 0.3};
-
-  AckermannState initial_state{};
-  initial_state.LongitudinalSpeed = 2.0;
-  initial_state.HeadingAngle = 0.0;
-  initial_state.SteeringAngle = 0.0;
-  double delta_time = 0.1;
-  AckermannModel model(cfg, initial_state, delta_time);
-
-  AckermannState updated_state = model.Update(0.0, 1.0);
-  EXPECT_NEAR(updated_state.SteeringAngle, 0.3, 1e-6);
-}
-
-/* --------------------------- PID unit tests --------------------------- */
-
-/**
- * @test SetpointEqualsMeasurement
- * @brief Zero error yields zero output.
- *
- * @details
- * With \f$e=0\f$, P/I/D terms are all zero; output is 0 (within floating
- * tolerance).
- */
-TEST(PIDControllerTest, SetpointEqualsMeasurement) {
-  PIDController controller(1.0, 0.1, 0.01, 0.1, -100.0, 100.0);
-  double output =
-      controller.Compute(/*target_setpoint=*/5.0, /*measured_value=*/5.0);
-  EXPECT_NEAR(output, 0.0, 1e-6);
-}
-
-/**
- * @test ProportionalOnlyBehavior
- * @brief With Ki=Kd=0, output equals Kp * error (within clamps).
- */
-TEST(PIDControllerTest, ProportionalOnlyBehavior) {
-  PIDController controller(/*Kp=*/2.0, /*Ki=*/0.0, /*Kd=*/0.0, 0.1, -10.0,
-                           10.0);
-  double output = controller.Compute(3.0, 1.0);
-  EXPECT_NEAR(output, 4.0, 1e-6);
-}
-
-/**
- * @test ClampsToMaxOutput
- * @brief Large error saturates at max_output.
- */
-TEST(PIDControllerTest, ClampsToMaxOutput) {
-  PIDController controller(/*Kp=*/100.0, 0.0, 0.0, 0.1, -5.0, 5.0);
-  double output = controller.Compute(10.0, 0.0);
-  EXPECT_NEAR(output, 5.0, 1e-6);
-}
-
-/**
- * @test ClampsToMinOutput
- * @brief Large negative error saturates at min_output.
- */
-TEST(PIDControllerTest, ClampsToMinOutput) {
-  PIDController controller(/*Kp=*/100.0, 0.0, 0.0, 0.1, -5.0, 5.0);
-  double output = controller.Compute(-10.0, 0.0);
-  EXPECT_NEAR(output, -5.0, 1e-6);
-}
-
-/**
- * @test IntegralOnlyBehavior
- * @brief With Kp=Kd=0, output integrates error over time (within clamps).
- */
-TEST(PIDControllerTest, IntegralOnlyBehavior) {
-  const double Ki = 0.5, dt = 0.1;
-  PIDController controller(0.0, Ki, 0.0, dt, -10.0, 10.0);
-  double output1 = controller.Compute(5.0, 3.0);  // integral = 0.2, Iout = 0.1
-  EXPECT_NEAR(output1, 0.1, 1e-6);
-  double output2 = controller.Compute(5.0, 3.0);  // integral = 0.4, Iout = 0.2
-  EXPECT_NEAR(output2, 0.2, 1e-6);
-}
-
-/**
- * @test DifferentialOnlyBehavior
- * @brief With Kp=Ki=0, output follows derivative of error.
- */
-TEST(PIDControllerTest, DifferentialOnlyBehavior) {
-  const double Kd = 0.5, dt = 0.1;
-  PIDController controller(0.0, 0.0, Kd, dt, -10.0, 10.0);
-  controller.SetDerivativeFilterTau(0.0);  // <-- add this
-
-  double output1 = controller.Compute(5.0, 3.0);
-  EXPECT_NEAR(output1, 10.0, 1e-6);
-  double output2 = controller.Compute(5.0, 4.0);
-  EXPECT_NEAR(output2, -5.0, 1e-6);
-}
-
-/**
- * @test CombinedPIDBehavior
- * @brief With all terms active, first step clamps, second step yields ~1.4.
- */
-TEST(PIDControllerTest, CombinedPIDBehavior) {
-  const double Kp = 1.0, Ki = 0.5, Kd = 0.1, dt = 0.1;
-  PIDController controller(Kp, Ki, Kd, dt, -10.0, 10.0);
-  controller.SetDerivativeFilterTau(0.0);  // <-- add this
-
-  double output1 = controller.Compute(10.0, 5.0);
-  EXPECT_NEAR(output1, 10.0, 1e-6);
-  double output2 = controller.Compute(10.0, 7.0);
-  EXPECT_NEAR(output2, 1.4, 1e-6);
-}
-=======
-  cfg.drive_width_ = 0.6;
-  cfg.drive_length_ = 1.0;
-  cfg.wheel_radius_ = 0.15;
-  cfg.velocity_limits_ = {-5.0, 5.0};
-  cfg.steering_limits_ = {-1.57, 1.57};
-
-  AckermannController ctrl(cfg);
-  auto out = ctrl.compute(-20.0, 0.0, 0.01);
-
-  // expected clamped linear = -5.0 -> rpm = (-5.0/0.15)*9.5492965855 ~= -318.3099
-  EXPECT_NEAR(out.wheel_rpm[0], -318.3099, 1e-3);
 }
 
 /**
@@ -992,5 +699,4 @@
   // Second iteration
   double measurement2 = 7.0;
   double expected2 = 1.4;
-}
->>>>>>> ee7739a4
+}